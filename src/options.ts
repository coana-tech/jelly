import {OptionValues} from "commander";
import {resolve} from "path";
import logger from "./misc/logger";

export const VERSION = require("../package.json").version;
export const PKG = "pkg" in process;

/**
 * Command line options (see usage in main.ts).
 */
export const options: {
    callgraphHtml: string | undefined,
    dataflowHtml: string | undefined,
    callgraphGraphviz: string | undefined,
    graphvizElideFunctions: boolean,
    graphvizPackages: Array<string> | undefined,
    dependenciesOnly: boolean,
    logfile: string | undefined,
    loglevel: string,
    loglevelServer: string,
    tokens: boolean,
    largest: boolean,
    soundness: string | undefined,
    basedir: string,
    callgraph: boolean,
    callgraphJson: string | undefined,
    tokensJson: string | undefined,
    alloc: boolean,
    widening: boolean,
    cycleElimination: boolean,
    modulesOnly: boolean,
    printProgress: boolean,
    tty: boolean | undefined,
    dynamic: string | undefined,
    npmTest: string | undefined,
    graalHome: string | undefined,
    skipGraalTest: boolean,
    ignoreDependencies: boolean,
    ignoreUnresolved: boolean,
    excludeEntries: Array<string> | undefined,
    patterns: Array<string> | undefined,
    natives: boolean,
    warningsUnsupported: boolean,
    timeout: number | undefined,
    gc: boolean,
    typescript: boolean,
    apiUsage: boolean,
    apiExported: boolean,
    findAccessPaths: string | undefined,
    trackedModules: Array<string> | undefined,
    compareCallgraphs: boolean,
    reachability: boolean,
    callgraphImplicit: boolean,
    callgraphNative: boolean,
    callgraphRequire: boolean,
    callgraphExternal: boolean,
    diagnosticsJson: string | undefined,
    maxRounds: number | undefined,
    diagnostics: boolean,
    patchDynamics: boolean,
    patchMethodCalls: boolean,
    readNeighbors: boolean,
    typescriptLibraryUsage: string | undefined,
    higherOrderFunctions: boolean,
    zeros: boolean,
    variableKinds: boolean,
    vulnerabilities: string | undefined,
    vulnerabilitiesJSON: string | undefined,
    externalMatches: boolean,
    includePackages: Array<string> | undefined,
    excludePackages: Array<string> | undefined,
    newobj: boolean,
    proto: boolean,
} = {
    callgraphHtml: undefined,
    dataflowHtml: undefined,
    callgraphGraphviz: undefined,
    graphvizElideFunctions: false,
    graphvizPackages: undefined,
    dependenciesOnly: false,
    logfile: undefined,
    loglevel: "info",
    loglevelServer: "info",
    tokens: false,
    largest: false,
    soundness: undefined,
    basedir: "",
    callgraph: false,
    callgraphJson: undefined,
    tokensJson: undefined,
    alloc: true,
    widening: true,
    cycleElimination: true,
    modulesOnly: false,
    printProgress: true,
    tty: false,
    dynamic: undefined,
    npmTest: undefined,
    graalHome: undefined,
    skipGraalTest: false,
    ignoreDependencies: false,
    ignoreUnresolved: false,
    excludeEntries: undefined,
    patterns: undefined,
    natives: true,
    warningsUnsupported: false,
    timeout: undefined,
    gc: false,
    typescript: false,
    apiUsage: false,
    apiExported: false,
    findAccessPaths: undefined,
    trackedModules: undefined,
    compareCallgraphs: false,
    reachability: false,
    callgraphImplicit: true,
    callgraphNative: true,
    callgraphRequire: true,
    callgraphExternal: true,
    diagnosticsJson: undefined,
    maxRounds: undefined,
    diagnostics: false,
    patchDynamics: true,
    patchMethodCalls: false,
    readNeighbors: true,
    typescriptLibraryUsage: undefined,
    higherOrderFunctions: false,
    zeros: false,
    variableKinds: false,
    vulnerabilities: undefined,
    vulnerabilitiesJSON: undefined,
    externalMatches: false,
    includePackages: undefined,
    excludePackages: undefined,
    newobj: false,
    proto: false,
};

export function setOptions(opts: OptionValues & Partial<typeof options>) {
    for (const opt of Object.getOwnPropertyNames(options)) {
        const v = opts[opt];
        if (v !== undefined)
            (options as any)[opt] = v;
    }
    if (options.apiUsage)
        options.ignoreDependencies = true;
<<<<<<< HEAD
    if (options.vulnerabilities || options.vulnerabilitiesJSON)
        options.externalMatches = true;
=======
>>>>>>> 4fc81541
}

/**
 * Ensures that options.basedir is an absolute path.
 * Relative paths are resolved relative to the current working directory.
 */
export function resolveBaseDir() {
    options.basedir = resolve(process.cwd(), options.basedir);
}

const original = Object.assign({}, options);

/**
 * Reset options to defaults.
 */
export function resetOptions() {
    Object.assign(options, original);
}

/**
 * Sets default options.trackedModules according to options.patterns and options.apiUsage.
 */
export function setDefaultTrackedModules(globs: Set<string> | undefined) {
    options.trackedModules ??= globs !== undefined ? Array.from(globs) : options.apiUsage ? ["**"] : undefined;
    if (logger.isVerboseEnabled() && options.trackedModules) {
        logger.verbose(`Tracked modules:${options.trackedModules.length > 0 ? "" : " (none)"}`);
        for (const g of options.trackedModules)
            logger.verbose(`  ${g}`);
    }
}

export let patternProperties: Set<string> | undefined = undefined;

/**
 * Sets pattern properties. If defined, object properties not in this set are not tracked in access paths.
 */
export function setPatternProperties(props?: Set<string>) {
    patternProperties = props;
}<|MERGE_RESOLUTION|>--- conflicted
+++ resolved
@@ -144,11 +144,6 @@
     }
     if (options.apiUsage)
         options.ignoreDependencies = true;
-<<<<<<< HEAD
-    if (options.vulnerabilities || options.vulnerabilitiesJSON)
-        options.externalMatches = true;
-=======
->>>>>>> 4fc81541
 }
 
 /**
