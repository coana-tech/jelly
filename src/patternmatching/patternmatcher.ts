import {DummyModuleInfo, ModuleInfo} from "../analysis/infos";
import {
    AccessPathPattern,
    CallDetectionPattern,
    CallResultAccessPathPattern,
    DetectionPattern,
    DisjunctionAccessPathPattern,
    ExclusionAccessPathPattern,
    Filter,
    Glob,
    ImportAccessPathPattern,
    ImportDetectionPattern,
    NumArgsCallFilter,
    PotentiallyUnknownAccessPathPattern,
    PropertyAccessPathPattern,
    ReadDetectionPattern,
    Type,
    TypeFilter,
    WildcardAccessPathPattern,
    WriteDetectionPattern
} from "./patterns";
import assert from "assert";
import {
    addAll,
    deleteAll,
    deleteMapSetAll,
    FilePath,
    LocationJSON,
    mapGetSet,
    nodeToString,
    SourceLocationsToJSON,
    locationToStringWithFileAndEnd,
    Ternary
} from "../misc/util";
import {
    isAssignmentExpression,
    isCallExpression,
    isExpression,
    isIdentifier,
    isMemberExpression,
    isNewExpression,
    isObjectProperty,
    isOptionalCallExpression,
    isOptionalMemberExpression,
    Node
} from "@babel/types";
import micromatch from "micromatch";
import {AccessPathToken} from "../analysis/tokens";
import logger from "../misc/logger";
import {ConstraintVar, NodeVar} from "../analysis/constraintvars";
import {
    AccessPath,
    CallResultAccessPath,
    ModuleAccessPath,
    PropertyAccessPath,
    UnknownAccessPath
} from "../analysis/accesspaths";
import {isDefaultImport} from "./astpatterns";
import {FragmentState} from "../analysis/fragmentstate";
import {expressionMatchesType} from "./typematcher";
import {TypeScriptTypeInferrer} from "../typescript/typeinferrer";
import {options} from "../options";

/**
 * Different kinds of match uncertainty for detection pattern matching.
 */
export type Uncertainty =
    "accessPath" | // triggers manually written question
    {type: "type", exp: Node | undefined, kind: "base" | number | "value", propNames?: Array<string>, typesToMatch: Array<Type>} | // uncertainty about a type match
    {type: "numArg", exp: Node, numMinArgs: number | undefined, numMaxArgs: number | undefined} | // uncertainty about number of call arguments
    "maybePromiseMatch"; // uncertainty about whether a call result is used as a promise
// FIXME: propNames currently unused

export type UncertaintyJSON =
    "accessPath" |
    {type: "type", loc?: LocationJSON, kind: "base" | number | "value", propNames?: Array<string>, typesToMatch: Array<Type>} | // TODO: loc may be undefined for base filters only, see getPropertyReadObject
    {type: "numArg", loc?: LocationJSON, numMinArgs: number | undefined, numMaxArgs: number | undefined} |
    "maybePromiseMatch";

/**
 * Match for a DetectionPattern.
 */
export type DetectionPatternMatch = {
    exp: Node,
    uncertainties?: Array<Uncertainty>;
}

/**
 * Matching confidence levels for access path pattern matching.
 */
export const confidenceLevels = ["high", "low"] as const;

export type ConfidenceLevel = typeof confidenceLevels[number];

/**
 * Matches for an AccessPathPattern.
 * Provides a set of access paths for each matched node.
 */
export type AccessPathPatternMatches = Record<ConfidenceLevel, Map<Node, Set<AccessPath>>>;

export type PatternMatchesJSON = {
    files: Array<FilePath>,
    patterns: Array<{
        pattern: string,
        matches: Array<PatternMatchJSON>
    }>;
};

export type PatternMatchJSON = {
    loc: LocationJSON,
    uncertainties?: Array<{
        text: string,
        uncertainty: UncertaintyJSON
    }>
};

<<<<<<< HEAD
export type ModuleFilter = (module: ModuleAccessPath['moduleInfo']) => boolean;
=======
export type ModuleFilter = (module: ModuleInfo | DummyModuleInfo) => boolean;
>>>>>>> 07eb053f

export class PatternMatcher {

    private readonly fragmentState: FragmentState;

    private readonly typer: TypeScriptTypeInferrer | undefined;

    /**
     * Cache for glob matching.
     */
    private readonly moduleCache: Map<string, Array<[ModuleAccessPath, Set<Node>]>> = new Map;

    /**
     * Cache for AccessPathPatterns (except those used in WritePropertyDetectionPatterns).
     */
    private readonly expressionCache: Map<AccessPathPattern, AccessPathPatternMatches> = new Map;

    /**
     * Cache for AccessPathPatterns used in WritePropertyDetectionPatterns.
     */
    private readonly writeExpressionCache: Map<AccessPathPattern, AccessPathPatternMatches> = new Map;

    /**
     * Cache for findUnknowns.
     */
    private unknownsCache: Array<Node> | undefined;

    /**
     * Access paths that escape to external code, with the AST nodes where they escape.
     */
    private readonly escapingToExternal = new Map<AccessPath, Set<Node>>();

    constructor(fragmentState: FragmentState, typer?: TypeScriptTypeInferrer) {
        this.fragmentState = fragmentState;
        this.typer = typer;
    }

    /**
     * Finds the (non-analyzed) modules that match the given glob.
     * Emits error if an analyzed module matches.
     */
    private findGlobMatches(glob: Glob): Array<[ModuleAccessPath, Set<Node>]> {
        let res = this.moduleCache.get(glob);
        if (!res) {
            res = [];
            this.moduleCache.set(glob, res);
            const isMatch = micromatch.matcher(glob);
            for (const [ap, ns] of this.fragmentState.moduleAccessPaths) {
                const m = ap.moduleInfo;
                if (isMatch(m.getOfficialName()) || (ap.requireName && isMatch(ap.requireName)))
                    if (options.patterns && m instanceof ModuleInfo && !options.ignoreDependencies)
                        logger.error(`Error: Pattern contains analyzed module ${m.getOfficialName()} (see --ignore-dependencies)`);
                    else
                        res.push([ap, ns]);
            }
        }
        return res;
    }

    /**
     * Finds the AST nodes that match the given access path pattern, together with the associated access paths.
     */
    private findAccessPathPatternMatches(p: AccessPathPattern, moduleFilter?: ModuleFilter, write?: boolean): AccessPathPatternMatches {
        let cache = write ? this.writeExpressionCache : this.expressionCache;
        let res = cache.get(p);
        if (!res) {
            const high = new Map, low = new Map;
            res = {high, low};
            cache.set(p, res);
            const f = this.fragmentState;

            /**
             * Adds matches (without considering demotion).
             * @param level current confidence level
             * @param ap current access path
             * @param q property access or call expressions where PropertyAccessPaths/CallResultAccessPaths are created with the current access path as base/caller
             * @param tmp matches are added to this map (before considering demotion)
             * @param subvs constraint variables for sub-expressions of matches are added to this map
             * @param exclude if present, skip these matches (for matches that have already been added to result)
             */
            function addMatches(level: ConfidenceLevel,
                                ap: AccessPath,
                                q: Map<Node, {bp: PropertyAccessPath | CallResultAccessPath, sub: ConstraintVar}> | undefined,
                                tmp: Map<Node, Set<PropertyAccessPath | CallResultAccessPath>>,
                                subvs: Map<Node, ConstraintVar>,
                                exclude?: Map<Node, Set<AccessPath>>) {
                if (q)
                    for (const [r, {bp, sub}] of q) // r is a property read (or call) expression where the base (or caller) matches the sub-pattern, bp is the access path created at that expression, sub is the constraint variable for the sub-expression
                        if (!exclude || !exclude.has(r) || !exclude.get(r)!.has(bp)) {
                            if (logger.isDebugEnabled())
                                logger.debug(`Match ${bp} (sub: ${ap}) at ${nodeToString(r)} (confidence: ${level})`)
                            mapGetSet(tmp, r).add(bp);
                            subvs.set(r, sub);
                        }
            }

            /**
             * Finds the constraint variables that represent the sub-expression (base expression at property read / function expression at call)
             * where all tokens have been matched by the sub-pattern with high confidence.
             * Then transfers the matches found to the result, demoting high to low confidence for sub-expressions that are not fully matched.
             * @param level current confidence level
             * @param sub matches for sub-pattern
             * @param tmp matches found (before considering demotion)
             * @param subvs constraint variables for sub-expressions of matches
             * @param nextsub matches are added here (if argument present)
             */
            function transfer(level: ConfidenceLevel,
                              sub: AccessPathPatternMatches,
                              tmp: Map<Node, Set<PropertyAccessPath | CallResultAccessPath>>,
                              subvs: Map<Node, ConstraintVar>,
                              nextsub?: AccessPathPatternMatches) {
                // find sub-expressions that are fully matched
                let covered: Set<ConstraintVar> | undefined;
                if (level === "high") {
                    covered = new Set;
                    for (const subv of subvs.values()) {
                        let isCovered = true; // true if all access paths at the sub-expression have been matched by the sub-pattern with high confidence
                        for (const t of f.getTokens(f.getRepresentative(subv)))
                            if (t instanceof AccessPathToken) {
                                let isMatched = false;
                                for (const aps of sub.high.values())
                                    if (aps.has(t.ap)) {
                                        isMatched = true;
                                        break;
                                    }
                                if (!isMatched) {
                                    isCovered = false;
                                    break;
                                }
                            } else {
                                isCovered = false;
                                break;
                            }
                        if (logger.isDebugEnabled())
                            logger.debug(`Covered ${subv}: ${isCovered}`);
                        if (isCovered)
                            covered.add(subv);
                    }
                }
                // transfer from tmp to result, demote if not fully matched
                for (const [n, bps] of tmp)
                    for (const bp of bps) {
                        let newlevel = level;
                        if (level === "high" && !covered!.has(subvs.get(n)!)) {
                            if (logger.isDebugEnabled())
                                logger.debug(`Demoting match ${nodeToString(n)} with ${p} to low confidence`);
                            newlevel = "low";
                        }
                        const s = mapGetSet(res![newlevel], n);
                        if (!s.has(bp)) {
                            s.add(bp);
                            if (nextsub)
                                mapGetSet(nextsub![newlevel], n).add(bp);
                        }
                    }
            }

            /**
             * If the given access path escapes to external code, add it together with
             * the corresponding AST nodes as low-confidence matches.
             */
            const addEscapingToExternal = (ap: AccessPath, write?: boolean) => {
                const esc = this.escapingToExternal.get(ap);
                if (esc)
                    for (const n of esc)
                        if (!write || (isAssignmentExpression(n) && (isMemberExpression(n.left) || isOptionalMemberExpression(n.left))))
                            mapGetSet(res!.low, n).add(ap);
            }

            if (p instanceof ImportAccessPathPattern) {
                let globMatches = this.findGlobMatches(p.glob);
                if (moduleFilter)
                    globMatches = globMatches.filter(([ap, _ns]) => moduleFilter(ap.moduleInfo));
                for (const [ap, ns] of globMatches)
                    for (const n of ns)
                        mapGetSet(high, n).add(ap);
                // workaround to support TAPIR's treatment of default imports
                for (const aps of high.values())
                    for (const ap of aps) {
                        const ps = f.propertyReadAccessPaths.get(ap);
                        if (ps) {
                            const q = ps.get("default");
                            if (q)
                                for (const [p, {bp}] of q)
                                    mapGetSet(high, p).add(bp);
                        }
                    }
            } else if (p instanceof PropertyAccessPathPattern) {
                const sub = this.findAccessPathPatternMatches(p.base, moduleFilter);
                for (const level of confidenceLevels) {
                    const tmp = new Map<Node, Set<PropertyAccessPath>>(); // temporary result (before deciding demotions)
                    const subvs = new Map<Node, ConstraintVar>();
                    for (const aps of sub[level].values())
                        for (const ap of aps) { // ap is an access path that matches the sub-pattern
                            const ps = (write ? f.propertyWriteAccessPaths : f.propertyReadAccessPaths).get(ap);
                            if (ps)
                                for (const prop of p.props)
                                    addMatches(level, ap, ps.get(prop), tmp, subvs);
                            addEscapingToExternal(ap);
                        }
                    transfer(level, sub, tmp, subvs);
                }
            } else if (p instanceof CallResultAccessPathPattern) {
                const sub = this.findAccessPathPatternMatches(p.fun, moduleFilter);
                for (const level of confidenceLevels) {
                    const tmp = new Map<Node, Set<CallResultAccessPath>>();
                    const subvs = new Map<Node, ConstraintVar>();
                    for (const aps of sub[level].values())
                        for (const ap of aps) {
                            addMatches(level, ap, f.callResultAccessPaths.get(ap), tmp, subvs);
                            addEscapingToExternal(ap);
                        }
                    transfer(level, sub, tmp, subvs);
                }
            } else if (p instanceof DisjunctionAccessPathPattern) {
                const subs = [];
                for (const ap of p.aps)
                    subs.push(this.findAccessPathPatternMatches(ap, moduleFilter));
                for (const sub of subs)
                    for (const level of confidenceLevels)
                        for (const [n, aps] of sub[level])
                            addAll(aps, mapGetSet(res[level], n));
                for (const sub of subs)
                    for (const [n, aps] of sub.low)
                        deleteAll(aps.values(), mapGetSet(high, n))
            } else if (p instanceof ExclusionAccessPathPattern) {
                const included = this.findAccessPathPatternMatches(p.include, moduleFilter);
                const excluded = this.findAccessPathPatternMatches(p.exclude, moduleFilter);
                // start with all the included matches
                for (const level of confidenceLevels)
                    for (const [n, aps] of included[level])
                        addAll(aps, mapGetSet(res[level], n));
                // remove the excluded high-confidence matches from the result
                for (const [n, aps] of excluded.high) {
                    deleteMapSetAll(high, n, aps);
                    deleteMapSetAll(low, n, aps);
                }
                // demote the excluded low-confidence matches from the result
                for (const [n, aps] of excluded.low)
                    for (const ap of aps)
                        if (high.get(n)?.delete(ap))
                            mapGetSet(low, n).add(ap);
            } else if (p instanceof PotentiallyUnknownAccessPathPattern) {
                const sub = this.findAccessPathPatternMatches(p.ap, moduleFilter);
                for (const level of confidenceLevels)
                    for (const [n, aps] of sub[level])
                        addAll(aps, mapGetSet(res[level], n));
                for (const n of this.findUnknowns())
                    mapGetSet(low, n).add(UnknownAccessPath.instance);
            } else if (p instanceof WildcardAccessPathPattern) {
                // add all expressions that can be reached from matches to p.ap in zero or more calls or property accesses
                let sub = this.findAccessPathPatternMatches(p.ap, moduleFilter);
                // copy results from sub to res
                for (const level of confidenceLevels)
                    for (const [n, bps] of sub[level])
                        addAll(bps, mapGetSet(res![level], n));
                // transitively find matching property accesses and calls
                const visited = {high: new Set, low: new Set};
                while (sub.high.size !== 0 || sub.low.size !== 0) {
                    const nextsub = {high: new Map, low: new Map};
                    for (const level of confidenceLevels) {
                        const tmp = new Map<Node, Set<PropertyAccessPath | CallResultAccessPath>>();
                        const subvs = new Map<Node, ConstraintVar>();
                        for (const aps of sub[level].values())
                            for (const ap of aps)
                                if (!visited[level].has(ap)) {
                                    visited[level].add(ap);
                                    // look for PropertyAccessPath matches
                                    const ps = (write ? f.propertyWriteAccessPaths : f.propertyReadAccessPaths).get(ap);
                                    if (ps)
                                        for (const q of ps.values())
                                            addMatches(level, ap, q, tmp, subvs, res[level]);
                                    // look for CallResultAccessPath matches
                                    addMatches(level, ap, f.callResultAccessPaths.get(ap), tmp, subvs, res[level]);
                                }
                        transfer(level, sub, tmp, subvs, nextsub);
                    }
                    sub = nextsub;
                }
            } else
                assert.fail("Unexpected AccessPathPattern");
        }
        if (logger.isDebugEnabled())
            for (const level of confidenceLevels)
                for (const [e, aps] of res[level])
                    for (const ap of aps)
                        logger.debug(`Pattern ${p} matched access path ${ap} at ${locationToStringWithFileAndEnd(e.loc)} (confidence: ${level})`);
        return res;
    }

    /**
     * Finds the AST nodes that have UnknownAccessPath.
     */
    private findUnknowns(): Array<Node> {
        if (!this.unknownsCache) {
            this.unknownsCache = [];
            for (const [v, ts] of this.fragmentState.getAllVarsAndTokens()) // only includes representatives, but always followed by property read
                if (v instanceof NodeVar)
                    for (const t of ts)
                        if (t instanceof AccessPathToken && t.ap instanceof UnknownAccessPath) {
                            if (logger.isDebugEnabled())
                                logger.debug(`Unknown: ${v} (${t})`);
                            this.unknownsCache.push(v.node);
                        }
        }
        return this.unknownsCache;
    }

    /**
     * Checks whether the given AST node matches the given filter.
     * Also returns the relevant (sub-)expression (or the expression itself if a spread expression appears).
     */
    private filterMatches(n: Node, filter: Filter): [Ternary, Node] {
        if (!(isCallExpression(n) || isOptionalCallExpression(n) || isNewExpression(n)))
            return [Ternary.Maybe, n]; // relevant due to addEscapingToExternal
        if (filter instanceof NumArgsCallFilter) {
            let simple = true, exps = 0;
            for (const arg of n.arguments)
                if (isExpression(arg))
                    exps++;
                else
                    simple = false;
            let res;
            if (simple)
                res = (filter.minArgs === undefined || filter.minArgs <= n.arguments.length) &&
                (filter.maxArgs === undefined || n.arguments.length <= filter.maxArgs) ? Ternary.True : Ternary.False;
            else if (filter.maxArgs === undefined && filter.minArgs !== undefined && filter.minArgs <= exps)
                res = Ternary.True;
            else
                res = Ternary.Maybe;
            return [res, n];
        }
        if (!(filter instanceof TypeFilter))
            assert.fail("Unexpected Filter");
        for (const arg of n.arguments)
            if (!isExpression(arg))
                return [Ternary.Maybe, n];
        let arg;
        if (filter.selector.head === "base") {
            arg = n.callee;
            if ((isMemberExpression(n.callee) || isOptionalMemberExpression(n.callee)) && isExpression(n.callee.object))
                arg = n.callee.object;
            else
                return [Ternary.Maybe, n];
        } else if (filter.selector.head < 0) {
            if (n.arguments.length + filter.selector.head >= 0)
                arg = n.arguments[n.arguments.length + filter.selector.head];
            else
                return [Ternary.False, n];
        } else {
            if (filter.selector.head < n.arguments.length)
                arg = n.arguments[filter.selector.head];
            else
                return [Ternary.False, n];
        }
        return [expressionMatchesType(arg, filter.selector.props, filter.types, this.typer), arg];
    }

    /**
     * Find the access paths that escape to external code.
     */
    findEscapingAccessPathsToExternal() {
        for (const [v, ns] of this.fragmentState.maybeEscapingToExternal)
            for (const t of this.fragmentState.getTokens(v))
                if (t instanceof AccessPathToken)
                    addAll(ns, mapGetSet(this.escapingToExternal, t.ap));
    }

    /**
     * Finds the AST nodes that match the given detection pattern,
     * with descriptions of the causes of uncertainty for low-confidence matches.
     */
    findDetectionPatternMatches(d: DetectionPattern, moduleFilter?: ModuleFilter): Array<DetectionPatternMatch> {
        this.findEscapingAccessPathsToExternal();
        const res: Array<DetectionPatternMatch> = [];
        if (d instanceof ImportDetectionPattern) {
            const sub = this.findAccessPathPatternMatches(d.ap, moduleFilter);
            for (const level of confidenceLevels)
                for (const exp of sub[level].keys())
                    if (!(isMemberExpression(exp) || isOptionalMemberExpression(exp)) && !isIdentifier(exp)) // excluding E.default expressions and identifiers
                        if (!d.onlyDefault || isDefaultImport(exp))
                            res.push({exp, uncertainties: level === "low" ? ["accessPath" as const] : undefined});
        } else if (d instanceof ReadDetectionPattern) {
            const sub = this.findAccessPathPatternMatches(d.ap, moduleFilter);
            for (const level of confidenceLevels) {
                for (const exp of sub[level].keys()) {
                    if (!d.notInvoked || !this.fragmentState.invokedExpressions.has(exp)) {
                        const uncertainties: Array<Uncertainty> = [];
                        if (level === "low" && !d.baseFilter) // uncertainty is added through the base filter in this case
                            uncertainties.push("accessPath");
                        if (d.baseFilter && level === "low") { // if certain on access path, do not check base filter
                            const expObject = getPropertyReadObject(exp);
                            if (expObject)
                                switch (expressionMatchesType(expObject, undefined, d.baseFilter, this.typer)) {
                                    case Ternary.False:
                                        continue;
                                    case Ternary.Maybe:
                                        uncertainties.push({type: "type", exp: expObject, kind: "base", typesToMatch: d.baseFilter});
                                        break;
                                }
                            else // TODO: unsure where the base expression is, just using 'undefined' (could be improved if findAccessPathPatternMatches also returned the associated expressions for the sub-matches)
                                uncertainties.push({type: "type", exp: undefined, kind: "base", typesToMatch: d.baseFilter});
                        }
                        res.push({exp, uncertainties});
                    }
                    // for identifier matches in imports, also include uses of the identifier
                    if (isIdentifier(exp)) {
                        const refs = this.fragmentState.importDeclRefs.get(exp);
                        if (refs)
                            for (const n of refs) {
                                const uncertainties: Array<Uncertainty> = [];
                                if (level === "low")
                                    uncertainties.push("accessPath");
                                res.push({exp: n, uncertainties});
                            }
                    }
                }
            }
        } else if (d instanceof WriteDetectionPattern) {
            const sub = this.findAccessPathPatternMatches(d.ap, moduleFilter, true);
            for (const level of confidenceLevels)
                for (const exp of sub[level].keys()) {
                    const uncertainties: Array<Uncertainty> = [];
                    if (level === "low")
                        uncertainties.push("accessPath");
                    if (isAssignmentExpression(exp) && (isMemberExpression(exp.left) || isOptionalMemberExpression(exp.left))) {
                        if (d.valueFilter)
                            switch (expressionMatchesType(exp.right, undefined, d.valueFilter, this.typer)) {
                                case Ternary.False:
                                    continue;
                                case Ternary.Maybe:
                                    uncertainties.push({type: "type", exp: exp.right, kind: "value", typesToMatch: d.valueFilter});
                                    break;
                            }
                        if (d.baseFilter)
                            switch (expressionMatchesType(exp.left.object, undefined, d.baseFilter, this.typer)) {
                                case Ternary.False:
                                    continue;
                                case Ternary.Maybe:
                                    uncertainties.push({type: "type", exp: exp.left.object, kind: "base", typesToMatch: d.baseFilter});
                                    break;
                            }
                    }
                    res.push({exp, uncertainties});
                }
        } else if (d instanceof CallDetectionPattern) {
            // 'call' patterns match entire call expressions but refer only to the functions being called,
            // so we wrap the access path pattern in a CallResultAccessPathPattern
            const sub = this.findAccessPathPatternMatches(new CallResultAccessPathPattern(d.ap), moduleFilter);
            const f = this.fragmentState;
            for (const level of confidenceLevels)
                matches: for (const exp of sub[level].keys()) {
                    if ((!d.onlyReturnChanged || !f.callsWithUnusedResult.has(exp)) &&
                        (!d.onlyNonNewCalls || !isNewExpression(exp)) &&
                        (!d.onlyWhenUsedAsPromise || f.callsWithResultMaybeUsedAsPromise.has(exp))) {
                        const uncertainties: Array<Uncertainty> = [];
                        if (d.onlyWhenUsedAsPromise && f.callsWithResultMaybeUsedAsPromise.has(exp))
                            uncertainties.push("maybePromiseMatch");
                        if (level === "low" && !d.filters?.some(f => f instanceof TypeFilter && f.selector.head === "base")) // if uncertain and there is a base filter, an Uncertainty will be added below so skip here
                            uncertainties.push("accessPath");
                        if (d.filters)
                            for (const f of d.filters)
                                if (!(level === "high" && f instanceof TypeFilter && f.selector.head === "base")) { // skip base type filters if the access path match is certain
                                    const [t, arg] = this.filterMatches(exp, f);
                                    switch (t) {
                                        case Ternary.False:
                                            continue matches;
                                        case Ternary.Maybe:
                                            if (f instanceof NumArgsCallFilter)
                                                uncertainties.push({
                                                    type: "numArg",
                                                    exp,
                                                    numMinArgs: f.minArgs,
                                                    numMaxArgs: f.maxArgs
                                                });
                                            else if (f instanceof TypeFilter)
                                                uncertainties.push({
                                                    type: "type",
                                                    exp: arg,
                                                    kind: f.selector.head,
                                                    typesToMatch: f.types
                                                }); // FIXME: f.arg.props not used?
                                            else
                                                throw new Error("Unexpected Filter");
                                            break;
                                    }
                                }
                        res.push({exp, uncertainties});
                    }
                }
        } else
            assert.fail("Unexpected DetectionPattern");
        return res;
    }
}

/**
 * Finds the base object expression of a property read,
 * returns undefined for property reads at imports and destructuring assignments.
 */
function getPropertyReadObject(exp: Node): Node | undefined {
    if (isMemberExpression(exp) || isOptionalMemberExpression(exp))
        return exp.object;
    if (isIdentifier(exp)) // example: import { foo } from "bar"
        return undefined;
    if (isObjectProperty(exp)) // example: const { foo } = require("bar")
        return undefined;
    assert.fail(`Unexpected node type ${exp.type} at ${locationToStringWithFileAndEnd(exp.loc)}`);
}

export function convertPatternMatchesToJSON(patterns: Array<DetectionPattern | undefined>, matcher: PatternMatcher): PatternMatchesJSON {
    const res: PatternMatchesJSON = {files: [], patterns: []};
    const locs = new SourceLocationsToJSON(res.files);
    function convertUncertaintyToJSON(u: Uncertainty): UncertaintyJSON {
        if (typeof u === "object" && "exp" in u) {
            const r: UncertaintyJSON & {exp?: Node} = {...u, loc: u.exp && locs.makeLocString(u.exp.loc)};
            delete r.exp;
            return r;
        } else
            return u;
    }
    for (const p of patterns)
        if (p) {
            const ms = matcher.findDetectionPatternMatches(p);
            if (ms.length > 0) {
                const matches: Array<PatternMatchJSON> = [];
                res.patterns.push({pattern: p.toString(), matches});
                for (const m of ms) {
                    const match: PatternMatchJSON = {
                        loc: locs.makeLocString(m.exp.loc),
                        uncertainties: []
                    };
                    matches.push(match);
                    if (m.uncertainties && m.uncertainties.length > 0) {
                        for (const u of m.uncertainties)
                            match.uncertainties!.push({
                                uncertainty: convertUncertaintyToJSON(u),
                                text: generateQuestion(u) ?? "Access path match uncertain"
                            });
                    }
                }
            }
        }
    return res;
}

/**
 * Generates a human-readable question from the given uncertainty description,
 * or returns undefined if uncertain access path match.
 */
export function generateQuestion(u: Uncertainty): string | undefined {
    if (u === "accessPath")
        return undefined;
    else if (u === "maybePromiseMatch")
        return "Is the result used as a promise?";
    else if (u.type === "type") {
        // TODO: compute string as done in JSFIXMain#getTextFromMatchResult case for MaybeTypeMatch
        const prefix = u.kind === "base" ? "the base expression" : u.kind === "value" ? "the expression" : `argument ${u.kind + 1}`;
        assert(u.typesToMatch.length > 0, "typesToMatch empty");
        const suffix = u.typesToMatch.length > 1 ?
            `one of the types ${u.typesToMatch.slice(0, -1).join(", ")}, or ${u.typesToMatch[u.typesToMatch.length - 1]}` :
            `type ${u.typesToMatch[0]}`;
        return `Is ${prefix} of ${suffix}?`;
    } else if (u.type === "numArg") {
        const prefix = "Is the call supplied with ";
        if (u.numMinArgs === undefined)
            return `${prefix}at most ${u.numMaxArgs} argument${u.numMaxArgs === 1 ? "" : "s"}?`
        else if (u.numMaxArgs === undefined)
            return `${prefix}at least ${u.numMinArgs} argument${u.numMinArgs === 1 ? "" : "s"}?`
        else if (u.numMinArgs === u.numMaxArgs)
            return `${prefix}exactly ${u.numMinArgs} argument${u.numMinArgs === 1 ? "" : "s"}?`
        else
            return `Is the call supplied with at least ${u.numMinArgs} and at most ${u.numMaxArgs} arguments?`;
    } else
        throw new Error("Unexpected Uncertainty type");
}<|MERGE_RESOLUTION|>--- conflicted
+++ resolved
@@ -114,11 +114,7 @@
     }>
 };
 
-<<<<<<< HEAD
-export type ModuleFilter = (module: ModuleAccessPath['moduleInfo']) => boolean;
-=======
 export type ModuleFilter = (module: ModuleInfo | DummyModuleInfo) => boolean;
->>>>>>> 07eb053f
 
 export class PatternMatcher {
 
