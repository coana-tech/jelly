--- conflicted
+++ resolved
@@ -49,13 +49,8 @@
 import {exportCallGraphHtml, exportDataFlowGraphHtml} from "./output/visualizer";
 import {VulnerabilityDetector, VulnerabilityResults} from "./patternmatching/vulnerabilitydetector";
 import {readFileSync} from "fs";
-<<<<<<< HEAD
 import {getVulnerabilityId, Vulnerability} from "./typings/vulnerabilities";
-import {addAll} from "./misc/util";
-=======
-import {Vulnerability} from "./typings/vulnerabilities";
 import {addAll, stringify} from "./misc/util";
->>>>>>> aa684027
 import {sep} from "path";
 import {SourceLocation} from "@babel/types";
 
@@ -152,21 +147,12 @@
     }
 
     function sendResponse(res: Response) {
-<<<<<<< HEAD
-        const bigintReplacer = (_k: string, v: any) => (typeof v === "bigint" ? v.toString() : v);
-        const str = JSON.stringify(res, bigintReplacer);
-=======
         const str = stringify(res, 0);
->>>>>>> aa684027
         process.stdout.write(`Content-Length: ${str.length}\r\n\r\n`);
         process.stdout.write(str);
         process.stdout.write("\r\n");
         if (logger.isVerboseEnabled())
-<<<<<<< HEAD
-            logger.verbose(`Message sent: ${JSON.stringify(res, bigintReplacer, 2)}`);
-=======
             logger.verbose(`Message sent: ${stringify(res)}`);
->>>>>>> aa684027
     }
 
     function sendErrorResponse(message: string, req?: Request) {
