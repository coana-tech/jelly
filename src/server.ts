--- conflicted
+++ resolved
@@ -359,13 +359,8 @@
                 return prepareResponse(false, req, {message: "Analysis results not available"});
             if (!options.callgraphHtml)
                 return prepareResponse(false, req, {message: "Option callgraphHtml not set"});
-<<<<<<< HEAD
-            let vr: VulnerabilityResults = {};
+            const vr: VulnerabilityResults = {};
             if (vulnerabilityDetector && (options.vulnerabilities || options.vulnerabilitiesJSON)) {
-=======
-            const vr: VulnerabilityResults = {};
-            if (vulnerabilityDetector && options.vulnerabilities) {
->>>>>>> f436a1fd
                 const f = solver.fragmentState;
                 vr.package = vulnerabilityDetector.findPackagesThatMayDependOnVulnerablePackages(f);
                 vr.module = vulnerabilityDetector.findModulesThatMayDependOnVulnerableModules(f);
