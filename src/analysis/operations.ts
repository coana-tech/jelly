--- conflicted
+++ resolved
@@ -552,13 +552,8 @@
             if (m) {
 
                 // add access path token
-<<<<<<< HEAD
-                const analyzed = m instanceof ModuleInfo && (!options.ignoreDependencies || this.a.entryFiles.has(m.getPath()));
+                const analyzed = m instanceof ModuleInfo && m.isIncluded;
                 if (!analyzed || options.vulnerabilities || options.vulnerabilitiesJSON) {
-=======
-                const analyzed = m instanceof ModuleInfo && m.isIncluded;
-                if (!analyzed || options.vulnerabilities) {
->>>>>>> 362fcab6
                     const s = normalizeModuleName(str);
                     const tracked = options.trackedModules && options.trackedModules.find(e =>
                         micromatch.isMatch(m!.getOfficialName(), e) || micromatch.isMatch(s, e));
